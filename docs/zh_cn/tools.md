# 实用工具

## Prompt Viewer

本工具允许你在不启动完整训练流程的情况下，直接查看生成的 prompt。如果传入的配置仅为数据集配置（如 `configs/datasets/nq/nq_gen_3dcea1.py`），则展示数据集配置中定义的原始 prompt。若为完整的评测配置（包含模型和数据集），则会展示所选模型运行时实际接收到的 prompt。

运行方式：

```bash
python tools/prompt_viewer.py CONFIG_PATH [-n] [-a] [-p PATTERN]
```

- `-n`: 不进入交互模式，默认选择第一个 model （如有）和 dataset。
- `-a`: 查看配置中所有模型和所有数据集组合接收到的 prompt。
- `-p PATTERN`: 不进入交互模式，选择所有与传入正则表达式匹配的数据集。

## Case Analyzer

本工具在已有评测结果的基础上，产出推理错误样本以及带有标注信息的全量样本。

运行方式：

```bash
python tools/case_analyzer.py CONFIG_PATH [-w WORK_DIR]
```

- `-w`：工作路径，默认为 `'./outputs/default'`。

## Lark Bot

用户可以通过配置飞书机器人，实现任务状态的实时监控。飞书机器人的设置文档请[参考这里](https://open.feishu.cn/document/ukTMukTMukTM/ucTM5YjL3ETO24yNxkjN?lang=zh-CN#7a28964d)。

配置方式:

- 打开 `configs/secrets.py` 文件，并在文件中加入以下行：

  ```python
  lark_bot_url = 'YOUR_WEBHOOK_URL'
  ```

  通常， Webhook URL 格式如 https://open.feishu.cn/open-apis/bot/v2/hook/xxxxxxxxxxxxxxxxx 。

- 在完整的评测配置中继承该文件：

  ```python
    _base_ = [
        'secrets.py',
        ...
    ]
  ```

  实例可见 `configs/eval.py`。

- 为了避免机器人频繁发消息形成骚扰，默认运行时状态不会自动上报。有需要时，可以通过 `-l` 或 `--lark` 启动状态上报：

  ```bash
  python run.py configs/eval_demo.py -l
  ```

## API Model Tester

本工具可以快速测试 API 模型的功能是否正常。

运行方式：

```bash
python tools/test_api_model.py [CONFIG_PATH] -n
```

## Prediction Merger

本工具可以合并由于 `partitioner` 而产生的分片推理结果。

运行方式：

```bash
python tools/prediction_merger.py CONFIG_PATH [-w WORK_DIR]
```

- `-w`：工作路径，默认为 `'./outputs/default'`。

<<<<<<< HEAD
## List Configs

本工具可以列出或搜索所有可用的模型和数据集配置，且支持模糊搜索，便于结合 `run.py` 使用。
=======
## Dataset Suffix Updater

本工具可以快速修改 `configs/dataset` 目录下的配置文件后缀，使其符合提示词哈希命名规范。
>>>>>>> f5f78a80

运行方式：

```bash
<<<<<<< HEAD
python tools/list_configs.py [PATTERN1] [PATTERN2] [...]
```

若运行时不加任何参数，则默认列出所有在 `configs/models` 和 `configs/dataset` 下的模型配置。

用户同样可以传入任意数量的参数，脚本会列出所有跟传入字符串相关的配置，支持模糊搜索及 * 号匹配。如下面的命令会列出所有跟 `mmlu` 和 `llama` 相关的配置：

```bash
python tools/list_configs.py mmlu llama
```

其样例输出如下：

```text
+-----------------+-----------------------------------+
| Model           | Config Path                       |
|-----------------+-----------------------------------|
| hf_llama2_13b   | configs/models/hf_llama2_13b.py   |
| hf_llama2_70b   | configs/models/hf_llama2_70b.py   |
| hf_llama2_7b    | configs/models/hf_llama2_7b.py    |
| hf_llama_13b    | configs/models/hf_llama_13b.py    |
| hf_llama_30b    | configs/models/hf_llama_30b.py    |
| hf_llama_65b    | configs/models/hf_llama_65b.py    |
| hf_llama_7b     | configs/models/hf_llama_7b.py     |
| llama2_13b_chat | configs/models/llama2_13b_chat.py |
| llama2_70b_chat | configs/models/llama2_70b_chat.py |
| llama2_7b_chat  | configs/models/llama2_7b_chat.py  |
+-----------------+-----------------------------------+
+-------------------+---------------------------------------------------+
| Dataset           | Config Path                                       |
|-------------------+---------------------------------------------------|
| cmmlu_gen         | configs/datasets/cmmlu/cmmlu_gen.py               |
| cmmlu_gen_ffe7c0  | configs/datasets/cmmlu/cmmlu_gen_ffe7c0.py        |
| cmmlu_ppl         | configs/datasets/cmmlu/cmmlu_ppl.py               |
| cmmlu_ppl_fd1f2f  | configs/datasets/cmmlu/cmmlu_ppl_fd1f2f.py        |
| mmlu_gen          | configs/datasets/mmlu/mmlu_gen.py                 |
| mmlu_gen_23a9a9   | configs/datasets/mmlu/mmlu_gen_23a9a9.py          |
| mmlu_gen_5d1409   | configs/datasets/mmlu/mmlu_gen_5d1409.py          |
| mmlu_gen_79e572   | configs/datasets/mmlu/mmlu_gen_79e572.py          |
| mmlu_gen_a484b3   | configs/datasets/mmlu/mmlu_gen_a484b3.py          |
| mmlu_ppl          | configs/datasets/mmlu/mmlu_ppl.py                 |
| mmlu_ppl_ac766d   | configs/datasets/mmlu/mmlu_ppl_ac766d.py          |
+-------------------+---------------------------------------------------+
=======
python tools/update_dataset_suffix.py
>>>>>>> f5f78a80
```<|MERGE_RESOLUTION|>--- conflicted
+++ resolved
@@ -79,20 +79,23 @@
 
 - `-w`：工作路径，默认为 `'./outputs/default'`。
 
-<<<<<<< HEAD
-## List Configs
-
-本工具可以列出或搜索所有可用的模型和数据集配置，且支持模糊搜索，便于结合 `run.py` 使用。
-=======
 ## Dataset Suffix Updater
 
 本工具可以快速修改 `configs/dataset` 目录下的配置文件后缀，使其符合提示词哈希命名规范。
->>>>>>> f5f78a80
 
 运行方式：
 
 ```bash
-<<<<<<< HEAD
+python tools/update_dataset_suffix.py
+```
+
+## List Configs
+
+本工具可以列出或搜索所有可用的模型和数据集配置，且支持模糊搜索，便于结合 `run.py` 使用。
+
+运行方式：
+
+```bash
 python tools/list_configs.py [PATTERN1] [PATTERN2] [...]
 ```
 
@@ -102,41 +105,4 @@
 
 ```bash
 python tools/list_configs.py mmlu llama
-```
-
-其样例输出如下：
-
-```text
-+-----------------+-----------------------------------+
-| Model           | Config Path                       |
-|-----------------+-----------------------------------|
-| hf_llama2_13b   | configs/models/hf_llama2_13b.py   |
-| hf_llama2_70b   | configs/models/hf_llama2_70b.py   |
-| hf_llama2_7b    | configs/models/hf_llama2_7b.py    |
-| hf_llama_13b    | configs/models/hf_llama_13b.py    |
-| hf_llama_30b    | configs/models/hf_llama_30b.py    |
-| hf_llama_65b    | configs/models/hf_llama_65b.py    |
-| hf_llama_7b     | configs/models/hf_llama_7b.py     |
-| llama2_13b_chat | configs/models/llama2_13b_chat.py |
-| llama2_70b_chat | configs/models/llama2_70b_chat.py |
-| llama2_7b_chat  | configs/models/llama2_7b_chat.py  |
-+-----------------+-----------------------------------+
-+-------------------+---------------------------------------------------+
-| Dataset           | Config Path                                       |
-|-------------------+---------------------------------------------------|
-| cmmlu_gen         | configs/datasets/cmmlu/cmmlu_gen.py               |
-| cmmlu_gen_ffe7c0  | configs/datasets/cmmlu/cmmlu_gen_ffe7c0.py        |
-| cmmlu_ppl         | configs/datasets/cmmlu/cmmlu_ppl.py               |
-| cmmlu_ppl_fd1f2f  | configs/datasets/cmmlu/cmmlu_ppl_fd1f2f.py        |
-| mmlu_gen          | configs/datasets/mmlu/mmlu_gen.py                 |
-| mmlu_gen_23a9a9   | configs/datasets/mmlu/mmlu_gen_23a9a9.py          |
-| mmlu_gen_5d1409   | configs/datasets/mmlu/mmlu_gen_5d1409.py          |
-| mmlu_gen_79e572   | configs/datasets/mmlu/mmlu_gen_79e572.py          |
-| mmlu_gen_a484b3   | configs/datasets/mmlu/mmlu_gen_a484b3.py          |
-| mmlu_ppl          | configs/datasets/mmlu/mmlu_ppl.py                 |
-| mmlu_ppl_ac766d   | configs/datasets/mmlu/mmlu_ppl_ac766d.py          |
-+-------------------+---------------------------------------------------+
-=======
-python tools/update_dataset_suffix.py
->>>>>>> f5f78a80
 ```