--- conflicted
+++ resolved
@@ -43,10 +43,6 @@
 - **\[2023.09.06\]**  [**Baichuan2**](https://github.com/baichuan-inc/Baichuan2) team adpots OpenCompass to evaluate their models systematically. We deeply appreciate the community's dedication to transparency and reproducibility in LLM evaluation.
 - **\[2023.09.02\]** We have supported the evaluation of [Qwen-VL](https://github.com/QwenLM/Qwen-VL) in OpenCompass.
 - **\[2023.08.25\]**  [**TigerBot**](https://github.com/TigerResearch/TigerBot) team adpots OpenCompass to evaluate their models systematically. We deeply appreciate the community's dedication to transparency and reproducibility in LLM evaluation.
-<<<<<<< HEAD
-=======
-- **\[2023.08.21\]** [**Lagent**](https://github.com/InternLM/lagent) has been released, which is a lightweight framework for building LLM-based agents. We are working with the Lagent team to support the evaluation of general tool-use capability, stay tuned!
->>>>>>> e5ae8622
 
 > [More](docs/en/notes/news.md)
 
