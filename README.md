--- conflicted
+++ resolved
@@ -165,15 +165,11 @@
 python run.py --datasets ceval_ppl mmlu_ppl --hf-type base --hf-path huggyllama/llama-7b
 ```
 
-<<<<<<< HEAD
-=======
 > \[!TIP\]
 >
-> To run the command above, you will need to remove the comments starting from `# ` first.
 > configuration with `_ppl` is designed for base model typically.
 > configuration with `_gen` can be used for both base model and chat model.
 
->>>>>>> 6c711cb2
 Through the command line or configuration files, OpenCompass also supports evaluating APIs or custom models, as well as more diversified evaluation strategies. Please read the [Quick Start](https://opencompass.readthedocs.io/en/latest/get_started/quick_start.html) to learn how to run an evaluation task.
 
 <p align="right"><a href="#top">🔝Back to top</a></p>
