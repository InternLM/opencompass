<<<<<<< HEAD
from opencompass.models import VLLM


_meta_template = dict(
    round=[
        dict(role='HUMAN', begin='<|im_start|>user\n', end='<|im_end|>\n'),
        dict(role='BOT', begin='<|im_start|>assistant\n', end='<|im_end|>\n', generate=True),
    ],
)
max_seq_len = 2048
=======
from opencompass.models import VLLMwithChatTemplate
>>>>>>> 3aeabbc4

models = [
    dict(
        type=VLLMwithChatTemplate,
        abbr='qwen1.5-14b-chat-vllm',
        path='Qwen/Qwen1.5-14B-Chat',
<<<<<<< HEAD
        # more vllm model_kwargs: https://github.com/vllm-project/vllm/blob/main/vllm/engine/arg_utils.py
        model_kwargs=dict(tensor_parallel_size=2, max_model_len=max_seq_len),
        meta_template=_meta_template,
        max_out_len=100,
        max_seq_len=max_seq_len,
        batch_size=32,
=======
        model_kwargs=dict(tensor_parallel_size=1),
        max_out_len=1024,
        batch_size=16,
>>>>>>> 3aeabbc4
        generation_kwargs=dict(temperature=0),
        run_cfg=dict(num_gpus=1),
    )
]<|MERGE_RESOLUTION|>--- conflicted
+++ resolved
@@ -1,35 +1,17 @@
-<<<<<<< HEAD
-from opencompass.models import VLLM
+from opencompass.models import VLLMwithChatTemplate
 
-
-_meta_template = dict(
-    round=[
-        dict(role='HUMAN', begin='<|im_start|>user\n', end='<|im_end|>\n'),
-        dict(role='BOT', begin='<|im_start|>assistant\n', end='<|im_end|>\n', generate=True),
-    ],
-)
 max_seq_len = 2048
-=======
-from opencompass.models import VLLMwithChatTemplate
->>>>>>> 3aeabbc4
 
 models = [
     dict(
         type=VLLMwithChatTemplate,
         abbr='qwen1.5-14b-chat-vllm',
         path='Qwen/Qwen1.5-14B-Chat',
-<<<<<<< HEAD
         # more vllm model_kwargs: https://github.com/vllm-project/vllm/blob/main/vllm/engine/arg_utils.py
         model_kwargs=dict(tensor_parallel_size=2, max_model_len=max_seq_len),
-        meta_template=_meta_template,
-        max_out_len=100,
+        max_out_len=1024,
         max_seq_len=max_seq_len,
-        batch_size=32,
-=======
-        model_kwargs=dict(tensor_parallel_size=1),
-        max_out_len=1024,
         batch_size=16,
->>>>>>> 3aeabbc4
         generation_kwargs=dict(temperature=0),
         run_cfg=dict(num_gpus=1),
     )
