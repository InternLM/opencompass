from opencompass.models import VLLMwithChatTemplate

models = [
    dict(
        type=VLLMwithChatTemplate,
        abbr='qwen-14b-chat-vllm',
        path='Qwen/Qwen-14B-Chat',
<<<<<<< HEAD
        # more vllm model_kwargs: https://github.com/vllm-project/vllm/blob/main/vllm/engine/arg_utils.py
        model_kwargs=dict(tensor_parallel_size=4),
        meta_template=_meta_template,
        max_out_len=100,
        max_seq_len=2048,
        batch_size=32,
=======
        model_kwargs=dict(tensor_parallel_size=1),
        max_out_len=1024,
        batch_size=16,
>>>>>>> 3aeabbc4
        generation_kwargs=dict(temperature=0),
        run_cfg=dict(num_gpus=1),
    )
]<|MERGE_RESOLUTION|>--- conflicted
+++ resolved
@@ -5,18 +5,11 @@
         type=VLLMwithChatTemplate,
         abbr='qwen-14b-chat-vllm',
         path='Qwen/Qwen-14B-Chat',
-<<<<<<< HEAD
         # more vllm model_kwargs: https://github.com/vllm-project/vllm/blob/main/vllm/engine/arg_utils.py
-        model_kwargs=dict(tensor_parallel_size=4),
-        meta_template=_meta_template,
-        max_out_len=100,
-        max_seq_len=2048,
-        batch_size=32,
-=======
+        model_kwargs=dict(tensor_parallel_size=1),
         model_kwargs=dict(tensor_parallel_size=1),
         max_out_len=1024,
         batch_size=16,
->>>>>>> 3aeabbc4
         generation_kwargs=dict(temperature=0),
         run_cfg=dict(num_gpus=1),
     )
