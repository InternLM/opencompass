--- conflicted
+++ resolved
@@ -1,27 +1,17 @@
 from opencompass.models import VLLM
 
-<<<<<<< HEAD
-max_seq_len = 2048
+max_seq_len = 8192
 
-=======
->>>>>>> 3aeabbc4
 models = [
     dict(
         type=VLLM,
         abbr='qwen1.5-72b-vllm',
         path='Qwen/Qwen1.5-72B',
-<<<<<<< HEAD
         # more vllm model_kwargs: https://github.com/vllm-project/vllm/blob/main/vllm/engine/arg_utils.py
         model_kwargs=dict(tensor_parallel_size=4, max_model_len=max_seq_len),
-        max_out_len=100,
+        max_out_len=1024,
         max_seq_len=max_seq_len,
-        batch_size=32,
-=======
-        model_kwargs=dict(tensor_parallel_size=4),
-        max_out_len=1024,
-        max_seq_len=8192,
         batch_size=16,
->>>>>>> 3aeabbc4
         generation_kwargs=dict(temperature=0),
         run_cfg=dict(num_gpus=4),
     )
