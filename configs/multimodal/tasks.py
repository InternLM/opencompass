--- conflicted
+++ resolved
@@ -10,18 +10,10 @@
                                          otter_9b_mmbench_load_from,
                                          otter_9b_mmbench_model,)
 
-<<<<<<< HEAD
-models = [minigpt_4_mmbench_model, otter_9b_mmbench_model]
-datasets = [minigpt_4_mmbench_dataloader, otter_9b_mmbench_dataloader]
-evaluators = [minigpt_4_mmbench_evaluator, otter_9b_mmbench_evaluator]
-load_froms = [minigpt_4_mmbench_load_from, otter_9b_mmbench_load_from]
-=======
 models = [minigpt_4_mmbench_model]
 datasets = [minigpt_4_mmbench_dataloader]
 evaluators = [minigpt_4_mmbench_evaluator]
 load_froms = [minigpt_4_mmbench_load_from]
-
->>>>>>> b2d602f4
 num_gpus = 8
 num_procs = 8
 launcher = 'pytorch'