--- conflicted
+++ resolved
@@ -327,14 +327,11 @@
         "hf_id": "",
         "local": "./data/mmmlu_lite",
     },
-<<<<<<< HEAD
     "opencompass/babilong": {
         "ms_id": "",
         "hf_id": "",
         "local": "./data/babilong/data/",
     },
-=======
->>>>>>> 2fee63f5
 }
 
 DATASETS_URL = {
@@ -534,11 +531,8 @@
         "url": "http://opencompass.oss-cn-shanghai.aliyuncs.com/datasets/data/WikiBench.zip",
         "md5": "6dac1d1a3133fe1effff185cbf71d928",
     },
-<<<<<<< HEAD
     "/babilong":{
         "url": "http://opencompass.oss-cn-shanghai.aliyuncs.com/datasets/data/babilong.zip",
         "md5": "e400864c31bc58d29eaa3e199751f99b",
     }
-=======
->>>>>>> 2fee63f5
 }