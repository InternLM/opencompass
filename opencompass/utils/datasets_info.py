DATASETS_MAPPING = {
    # ADVGLUE Datasets
    "opencompass/advglue-dev": {
        "ms_id": None,
        "hf_id": None,
        "local": "./data/adv_glue/dev_ann.json",
    },
    # AGIEval Datasets
    "opencompass/agieval": {
        "ms_id": "opencompass/agieval",
        "hf_id": "opencompass/agieval",
        "local": "./data/AGIEval/data/v1/",
    },
    # ARC Datasets(Test)
    "opencompass/ai2_arc-test": {
        "ms_id": "opencompass/ai2_arc",
        "hf_id": "opencompass/ai2_arc",
        "local": "./data/ARC/ARC-c/ARC-Challenge-Test.jsonl",
    },
    "opencompass/ai2_arc-dev": {
        "ms_id": "opencompass/ai2_arc",
        "hf_id": "opencompass/ai2_arc",
        "local": "./data/ARC/ARC-c/ARC-Challenge-Dev.jsonl",
    },
    "opencompass/ai2_arc-easy-dev": {
        "ms_id": "opencompass/ai2_arc",
        "hf_id": "opencompass/ai2_arc",
        "local": "./data/ARC/ARC-e/ARC-Easy-Dev.jsonl",
    },
    # BBH
    "opencompass/bbh": {
        "ms_id": "opencompass/bbh",
        "hf_id": "opencompass/bbh",
        "local": "./data/BBH/data",
    },
    # C-Eval
    "opencompass/ceval-exam": {
        "ms_id": "opencompass/ceval-exam",
        "hf_id": "opencompass/ceval-exam",
        "local": "./data/ceval/formal_ceval",
    },
    # AFQMC
    "opencompass/afqmc-dev": {
        "ms_id": "opencompass/afqmc",
        "hf_id": "opencompass/afqmc",
        "local": "./data/CLUE/AFQMC/dev.json",
    },
    # CMNLI
    "opencompass/cmnli-dev": {
        "ms_id": "opencompass/cmnli",
        "hf_id": "opencompass/cmnli",
        "local": "./data/CLUE/cmnli/cmnli_public/dev.json",
    },
    # OCNLI
    "opencompass/OCNLI-dev": {
        "ms_id": "opencompass/OCNLI",
        "hf_id": "opencompass/OCNLI",
        "local": "./data/CLUE/OCNLI/dev.json",
    },
    # ChemBench
    "opencompass/ChemBench": {
        "ms_id": "opencompass/ChemBench",
        "hf_id": "opencompass/ChemBench",
        "local": "./data/ChemBench/",
    },
    # CMMLU
    "opencompass/cmmlu": {
        "ms_id": "opencompass/cmmlu",
        "hf_id": "opencompass/cmmlu",
        "local": "./data/cmmlu/",
    },
    # CommonsenseQA
    "opencompass/commonsense_qa": {
        "ms_id": "opencompass/commonsense_qa",
        "hf_id": "opencompass/commonsense_qa",
        "local": "./data/commonsenseqa",
    },
    # CMRC
    "opencompass/cmrc_dev": {
        "ms_id": "opencompass/cmrc_dev",
        "hf_id": "opencompass/cmrc_dev",
        "local": "./data/CLUE/CMRC/dev.json",
    },
    # DRCD_dev
    "opencompass/drcd_dev": {
        "ms_id": "opencompass/drcd_dev",
        "hf_id": "opencompass/drcd_dev",
        "local": "./data/CLUE/DRCD/dev.json",
    },
    # clozeTest_maxmin
    "opencompass/clozeTest_maxmin": {
        "ms_id": None,
        "hf_id": None,
        "local": "./data/clozeTest-maxmin/python/clozeTest.json",
    },
    # clozeTest_maxmin
    "opencompass/clozeTest_maxmin_answers": {
        "ms_id": None,
        "hf_id": None,
        "local": "./data/clozeTest-maxmin/python/answers.txt",
    },
    # Flores
    "opencompass/flores": {
        "ms_id": "opencompass/flores",
        "hf_id": "opencompass/flores",
        "local": "./data/flores_first100",
    },
    # MBPP
    "opencompass/mbpp": {
        "ms_id": "opencompass/mbpp",
        "hf_id": "opencompass/mbpp",
        "local": "./data/mbpp/mbpp.jsonl",
    },
    # 'opencompass/mbpp': {
    #     'ms_id': 'opencompass/mbpp',
    #     'hf_id': 'opencompass/mbpp',
    #     'local': './data/mbpp/mbpp.jsonl',
    # },
    "opencompass/sanitized_mbpp": {
        "ms_id": "opencompass/mbpp",
        "hf_id": "opencompass/mbpp",
        "local": "./data/mbpp/sanitized-mbpp.jsonl",
    },
    # GSM
    "opencompass/gsm8k": {
        "ms_id": "opencompass/gsm8k",
        "hf_id": "opencompass/gsm8k",
        "local": "./data/gsm8k/",
    },
    # HellaSwag
    "opencompass/hellaswag": {
        "ms_id": "opencompass/hellaswag",
        "hf_id": "opencompass/hellaswag",
        "local": "./data/hellaswag/hellaswag.jsonl",
    },
    # HellaSwagICE
    "opencompass/hellaswag_ice": {
        "ms_id": "opencompass/hellaswag",
        "hf_id": "opencompass/hellaswag",
        "local": "./data/hellaswag/",
    },
    # HumanEval
    "opencompass/humaneval": {
        "ms_id": "opencompass/humaneval",
        "hf_id": "opencompass/humaneval",
        "local": "./data/humaneval/human-eval-v2-20210705.jsonl",
    },
    # HumanEvalCN
    "opencompass/humaneval_cn": {
        "ms_id": "opencompass/humaneval",
        "hf_id": "opencompass/humaneval",
        "local": "./data/humaneval_cn/human-eval-cn-v2-20210705.jsonl",
    },
    #KORBENCH
    "opencompass/korbench": {
        "ms_id": "",
        "hf_id": "",
        "local": "./data/korbench",
    },
    # Lambada
    "opencompass/lambada": {
        "ms_id": "opencompass/lambada",
        "hf_id": "opencompass/lambada",
        "local": "./data/lambada/test.jsonl",
    },
    # LCSTS
    "opencompass/LCSTS": {
        "ms_id": "opencompass/LCSTS",
        "hf_id": "opencompass/LCSTS",
        "local": "./data/LCSTS",
    },
    # MATH
    "opencompass/math": {
        "ms_id": "opencompass/math",
        "hf_id": "opencompass/math",
        "local": "./data/math/",
    },
    # MMLU
    "opencompass/mmlu": {
        "ms_id": "opencompass/mmlu",
        "hf_id": "opencompass/mmlu",
        "local": "./data/mmlu/",
    },
    # MMLU_PRO
    "opencompass/mmlu_pro": {
        "ms_id": "",
        "hf_id": "",
        "local": "./data/mmlu_pro",
    },
    # NQ
    "opencompass/natural_question": {
        "ms_id": "opencompass/natural_question",
        "hf_id": "opencompass/natural_question",
        "local": "./data/nq/",
    },
    # OpenBook QA-test
    "opencompass/openbookqa_test": {
        "ms_id": "opencompass/openbookqa",
        "hf_id": "opencompass/openbookqa",
        "local": "./data/openbookqa/Main/test.jsonl",
    },
    # OpenBook QA-fact
    "opencompass/openbookqa_fact": {
        "ms_id": "opencompass/openbookqa",
        "hf_id": "opencompass/openbookqa",
        "local": "./data/openbookqa/Additional/test_complete.jsonl",
    },
    # PIQA
    "opencompass/piqa": {
        "ms_id": "opencompass/piqa",
        "hf_id": "opencompass/piqa",
        "local": "./data/piqa",
    },
    # RACE
    "opencompass/race": {
        "ms_id": "opencompass/race",
        "hf_id": "opencompass/race",
        "local": "./data/race/",
    },
    # SIQA
    "opencompass/siqa": {
        "ms_id": "opencompass/siqa",
        "hf_id": "opencompass/siqa",
        "local": "./data/siqa",
    },
    # XStoryCloze
    "opencompass/xstory_cloze": {
        "ms_id": "opencompass/xstory_cloze",
        "hf_id": "opencompass/xstory_cloze",
        "local": "./data/xstory_cloze",
    },
    # StrategyQA
    "opencompass/strategy_qa": {
        "ms_id": "opencompass/strategy_qa",
        "hf_id": "opencompass/strategy_qa",
        "local": "./data/strategyqa/strategyQA_train.json",
    },
    # SummEdits
    "opencompass/summedits": {
        "ms_id": "opencompass/summedits",
        "hf_id": "opencompass/summedits",
        "local": "./data/summedits/summedits.jsonl",
    },
    # SuperGLUE
    "opencompass/boolq": {
        "ms_id": "opencompass/boolq",
        "hf_id": "opencompass/boolq",
        "local": "./data/SuperGLUE/BoolQ/val.jsonl",
    },
    # TriviaQA
    "opencompass/trivia_qa": {
        "ms_id": "opencompass/trivia_qa",
        "hf_id": "opencompass/trivia_qa",
        "local": "./data/triviaqa/",
    },
    # TydiQA
    "opencompass/tydiqa": {
        "ms_id": "opencompass/tydiqa",
        "hf_id": "opencompass/tydiqa",
        "local": "./data/tydiqa/",
    },
    # Winogrande
    "opencompass/winogrande": {
        "ms_id": "opencompass/winogrande",
        "hf_id": "opencompass/winogrande",
        "local": "./data/winogrande/",
    },
    # XSum
    "opencompass/xsum": {
        "ms_id": "opencompass/xsum",
        "hf_id": "opencompass/xsum",
        "local": "./data/Xsum/dev.jsonl",
    },
    # Longbench
    "opencompass/Longbench": {
        "ms_id": "",
        "hf_id": "THUDM/LongBench",
        "local": "./data/Longbench",
    },
    # Needlebench
    "opencompass/needlebench": {
        "ms_id": "",
        "hf_id": "opencompass/needlebench",
        "local": "./data/needlebench",
    },
<<<<<<< HEAD
=======
    "opencompass/code_generation_lite": {
        "ms_id": "",
        "hf_id": "",
        "local": "./data/code_generation_lite",
    },
    "opencompass/execution-v2": {
        "ms_id": "",
        "hf_id": "",
        "local": "./data/execution-v2",
    },
    "opencompass/test_generation": {
        "ms_id": "",
        "hf_id": "",
        "local": "./data/test_generation",
    },
    "opencompass/aime2024": {
        "ms_id": "",
        "hf_id": "",
        "local": "./data/aime.jsonl",
    },
    "opencompass/cmo_fib": {
        "ms_id": "",
        "hf_id": "",
        "local": "./data/cmo.jsonl",
    },
    "opencompass/nq_open": {
        "ms_id": "",
        "hf_id": "",
        "local": "./data/nq-open/",
    },
    "opencompass/GAOKAO-BENCH": {
        "ms_id": "",
        "hf_id": "",
        "local": "./data/GAOKAO-BENCH/data",
    },
    "opencompass/WikiBench": {
        "ms_id": "",
        "hf_id": "",
        "local": "./data/WikiBench/",
    },
    "opencompass/mmmlu_lite": {
        "ms_id": "",
        "hf_id": "",
        "local": "./data/mmmlu_lite",
    },
    "opencompass/mmmlu_lite": {
        "ms_id": "",
        "hf_id": "",
        "local": "./data/mmmlu_lite",
    },
    "opencompass/musr": {
        "ms_id": "",
        "hf_id": "",
        "local": "./data/musr",
    },
    "opencompass/babilong": {
        "ms_id": "",
        "hf_id": "",
        "local": "./data/babilong/data/",
    },
    "P-MMEval": {
        "ms_id": "",
        "hf_id": "",
        "local": "./data/P-MMEval/",
    },
    "opencompass/arc_prize_public_evaluation": {
        "ms_id": "",
        "hf_id": "",
        "local": "./data/arc_prize_public_evaluation",
    },
    "opencompass/simpleqa": {
        "ms_id": "",
        "hf_id": "",
        "local": "./data/simpleqa/simple_qa_test_set.csv",
    }
>>>>>>> b0637790
}

DATASETS_URL = {
    "/musr": {
        "url": "http://opencompass.oss-cn-shanghai.aliyuncs.com/datasets/data/musr.zip",
        "md5": "7447d2a5bec4586035196102135e2af9",
    },
    "/mmlu/": {
        "url": "http://opencompass.oss-cn-shanghai.aliyuncs.com/datasets/data/mmlu.zip",
        "md5": "761310671509a239e41c4b717f7fab9c",
    },
    "/mmmlu_lite": {
        "url": "http://opencompass.oss-cn-shanghai.aliyuncs.com/datasets/data/mmmlu_lite.zip",
        "md5": "a776af1220e1826fd0608eda1bc4425e",
    },
    "/simpleqa": {
        "url": "http://opencompass.oss-cn-shanghai.aliyuncs.com/datasets/data/simpleqa.zip",
        "md5": "1d83fc2e15798d39cb265c9a3cb5195a",
    },
    "/gpqa/": {
        "url": "http://opencompass.oss-cn-shanghai.aliyuncs.com/datasets/data/gpqa.zip",
        "md5": "2e9657959030a765916f1f2aca29140d",
    },
    "/CHARM/": {
        "url": "http://opencompass.oss-cn-shanghai.aliyuncs.com/datasets/data/CHARM.zip",
        "md5": "fdf51e955d1b8e0bb35bc1997eaf37cb",
    },
    "/ifeval/": {
        "url": "http://opencompass.oss-cn-shanghai.aliyuncs.com/datasets/data/ifeval.zip",
        "md5": "64d98b6f36b42e7390c9cef76cace75f",
    },
    "/mbpp/": {
        "url": "http://opencompass.oss-cn-shanghai.aliyuncs.com/datasets/data/mbpp.zip",
        "md5": "777739c90f04bce44096a5bc96c8f9e5",
    },
    "/cmmlu/": {
        "url": "http://opencompass.oss-cn-shanghai.aliyuncs.com/datasets/data/cmmlu.zip",
        "md5": "a59f4003d6918509a719ce3bc2a5d5bc",
    },
    "/math/": {
        "url": "http://opencompass.oss-cn-shanghai.aliyuncs.com/datasets/data/math.zip",
        "md5": "cb5b4c8378085929e20345174e731fdf",
    },
    "/hellaswag/": {
        "url": "http://opencompass.oss-cn-shanghai.aliyuncs.com/datasets/data/hellaswag.zip",
        "md5": "2b700a02ffb58571c7df8d8d0619256f",
    },
    "/BBH/": {
        "url": "http://opencompass.oss-cn-shanghai.aliyuncs.com/datasets/data/BBH.zip",
        "md5": "60c49f9bef5148aa7e1941328e96a554",
    },
    "/compass_arena/": {
        "url": "http://opencompass.oss-cn-shanghai.aliyuncs.com/datasets/data/compass_arena.zip",
        "md5": "cd59b54a179d16f2a858b359b60588f6",
    },
    "/TheoremQA/": {
        "url": "http://opencompass.oss-cn-shanghai.aliyuncs.com/datasets/data/TheoremQA.zip",
        "md5": "f2793b07bc26510d507aa710d9bd8622",
    },
    "/mathbench_v1/": {
        "url": "http://opencompass.oss-cn-shanghai.aliyuncs.com/datasets/data/mathbench_v1.zip",
        "md5": "50257a910ca43d1f61a610a79fdb16b5",
    },
    "/gsm8k/": {
        "url": "http://opencompass.oss-cn-shanghai.aliyuncs.com/datasets/data/gsm8k.zip",
        "md5": "901e5dc93a2889789a469da9850cdca8",
    },
    "/LCBench2023/": {
        "url": "http://opencompass.oss-cn-shanghai.aliyuncs.com/datasets/data/LCBench2023.zip",
        "md5": "e1a38c94a42ad1809e9e0650476a9306",
    },
    "/humaneval/": {
        "url": "http://opencompass.oss-cn-shanghai.aliyuncs.com/datasets/data/humaneval.zip",
        "md5": "88b1b89dc47b7121c81da6bcd85a69c3",
    },
    "/humanevalx": {
        "url": "http://opencompass.oss-cn-shanghai.aliyuncs.com/datasets/data/humanevalx.zip",
        "md5": "22930355c03fb73fb5bae14b50f1deb9",
    },
    "/ds1000_data": {
        "url": "http://opencompass.oss-cn-shanghai.aliyuncs.com/datasets/data/ds1000_data.zip",
        "md5": "1a4990aec04a2fd73ccfad12e2d43b43",
    },
    "/drop_simple_eval/": {
        "url": "http://opencompass.oss-cn-shanghai.aliyuncs.com/datasets/data/drop_simple_eval.zip",
        "md5": "c912afe5b4a63509851cf16e6b91830e",
    },
    "subjective/alignment_bench/": {
        "url": "http://opencompass.oss-cn-shanghai.aliyuncs.com/datasets/data/alignment_bench.zip",
        "md5": "d8ae9a0398526479dbbcdb80fafabceb",
    },
    "subjective/alpaca_eval": {
        "url": "http://opencompass.oss-cn-shanghai.aliyuncs.com/datasets/data/alpaca_eval.zip",
        "md5": "d7399d63cb46c82f089447160ef49b6a",
    },
    "subjective/arena_hard": {
        "url": "http://opencompass.oss-cn-shanghai.aliyuncs.com/datasets/data/arena_hard.zip",
        "md5": "02cd09a482cb0f0cd9d2c2afe7a1697f",
    },
    "subjective/mtbench": {
        "url": "http://opencompass.oss-cn-shanghai.aliyuncs.com/datasets/data/mtbench.zip",
        "md5": "d1afc0787aeac7f1f24872742e161069",
    },
    "subjective/fofo": {
        "url": "http://opencompass.oss-cn-shanghai.aliyuncs.com/datasets/data/fofo.zip",
        "md5": "8a302712e425e27e4292a9369df5b9d3",
    },
    "subjective/followbench": {
        "url": "http://opencompass.oss-cn-shanghai.aliyuncs.com/datasets/data/followbench.zip",
        "md5": "da7a831817c969da15d1e78d4a245d8a",
    },
    "subjective/mtbench101": {
        "url": "http://opencompass.oss-cn-shanghai.aliyuncs.com/datasets/data/mtbench101.zip",
        "md5": "5d80257bc9929ebe5cfbf6d11184b04c",
    },
    "subjective/WildBench": {
        "url": "http://opencompass.oss-cn-shanghai.aliyuncs.com/datasets/data/wildbench.zip",
        "md5": "b06252857f1f8f44a17b1bfca4888ff4",
    },
    "/ruler/": {
        "url": "http://opencompass.oss-cn-shanghai.aliyuncs.com/datasets/data/ruler.zip",
        "md5": "c60bdfff3d02358067104cc1dea7c0f7",
    },
    "/scicode": {
        "url": "http://opencompass.oss-cn-shanghai.aliyuncs.com/datasets/data/scicode.zip",
        "md5": "9c6c64b8c70edc418f713419ea39989c",
    },
    "/commonsenseqa": {
        "url": "http://opencompass.oss-cn-shanghai.aliyuncs.com/datasets/data/commonsenseqa.zip",
        "md5": "c4a82fc07c81ae1462605f5d7fd2bb2e",
    },
    "FewCLUE": {
        "url": "http://opencompass.oss-cn-shanghai.aliyuncs.com/datasets/data/FewCLUE.zip",
        "md5": "7976e2bb0e9d885ffd3c55f7c5d4021e",
    },
    "/race": {
        "url": "http://opencompass.oss-cn-shanghai.aliyuncs.com/datasets/data/race.zip",
        "md5": "b758251764a264746cf45749c02363f9",
    },
    "/ARC": {
        "url": "http://opencompass.oss-cn-shanghai.aliyuncs.com/datasets/data/ARC.zip",
        "md5": "d720629b69f1a51cfe78bf65b00b44f6",
    },
    "/SuperGLUE": {
        "url": "http://opencompass.oss-cn-shanghai.aliyuncs.com/datasets/data/SuperGLUE.zip",
        "md5": "b60904915b0b61d1a04ea52280169936",
    },
    "SQuAD2.0": {
        "url": "http://opencompass.oss-cn-shanghai.aliyuncs.com/datasets/data/SQuAD2.0.zip",
        "md5": "1321cbf9349e1102a57d31d1b2bfdd7e",
    },
    "mmlu_pro": {
        "url": "http://opencompass.oss-cn-shanghai.aliyuncs.com/datasets/data/mmlu_pro.zip",
        "md5": "e3200c7380f4cea5f13c768f2815fabb",
    },
    "/Longbench": {
        "url": "http://opencompass.oss-cn-shanghai.aliyuncs.com/datasets/data/Longbench.zip",
        "md5": "ab0cb9e520ae5cfb899bf38b564249bb",
    },
    "/needlebench": {
        "url": "http://opencompass.oss-cn-shanghai.aliyuncs.com/datasets/data/needlebench.zip",
        "md5": "dad5c903ebfea16eaf186b8997aeedad",
    },
    "/teval": {
        "url": "http://opencompass.oss-cn-shanghai.aliyuncs.com/datasets/data/teval.zip",
        "md5": "7628ab5891a26bf96ca17becfd044867",
    },
    "/code_generation_lite": {
        "url": "http://opencompass.oss-cn-shanghai.aliyuncs.com/datasets/data/code_generation_lite.zip",
        "md5": "60103a18ca63b05ea06e98d24170f23d",
    },
    "/execution-v2": {
        "url": "http://opencompass.oss-cn-shanghai.aliyuncs.com/datasets/data/execution-v2.zip",
        "md5": "019ef1a0686ee6ca34f51c8af104fcd9",
    },
    "/test_generation": {
        "url": "http://opencompass.oss-cn-shanghai.aliyuncs.com/datasets/data/test_generation.zip",
        "md5": "918a6ea2b1eee6f2b1314db3c21cb4c7",
    },
    "/aime": {
        "url": "http://opencompass.oss-cn-shanghai.aliyuncs.com/datasets/data/aime.zip",
        "md5": "fbe2d0577fc210962a549f8cea1a00c8",
    },
    "/cmo": {
        "url": "http://opencompass.oss-cn-shanghai.aliyuncs.com/datasets/data/cmo.zip",
        "md5": "fad52c81290506a8ca74f46b5400d8fc",
    },  
    "/nq-open": {
        "url": "http://opencompass.oss-cn-shanghai.aliyuncs.com/datasets/data/nq-open.zip",
        "md5": "a340521e5c9ec591227dcb367f718b25",
    },
    "/winogrande": {
        "url": "http://opencompass.oss-cn-shanghai.aliyuncs.com/datasets/data/winogrande.zip",
        "md5": "9e949a75eacc26ed4fd2b9aa870b495b",
    },
    "/triviaqa": {
        "url": "http://opencompass.oss-cn-shanghai.aliyuncs.com/datasets/data/triviaqa.zip",
        "md5": "e6a118d744236814926b2ec7ec66c034",
    },
    "/GAOKAO-BENCH": {
        "url": "http://opencompass.oss-cn-shanghai.aliyuncs.com/datasets/data/GAOKAO-BENCH.zip",
        "md5": "ba3c71b8b9db96d2a0664b977c4f9784",
    },
    "/WikiBench": {
        "url": "http://opencompass.oss-cn-shanghai.aliyuncs.com/datasets/data/WikiBench.zip",
        "md5": "6dac1d1a3133fe1effff185cbf71d928",
    },
    "/babilong": {
        "url": "http://opencompass.oss-cn-shanghai.aliyuncs.com/datasets/data/babilong.zip",
        "md5": "e400864c31bc58d29eaa3e199751f99b",
    },
    "/korbench": {
        "url": "http://opencompass.oss-cn-shanghai.aliyuncs.com/datasets/data/korbench.zip",
        "md5": "9107597d137e7362eaf7d218ddef7a6d",
    },
    "subjective/judgerbench": {
        "url": "http://opencompass.oss-cn-shanghai.aliyuncs.com/datasets/data/judgerbench.zip",
        "md5": "60d605883aa8cac9755819140ab42c6b"
    },
    "/arc_prize_public_evaluation": {
        "url": "http://opencompass.oss-cn-shanghai.aliyuncs.com/datasets/data/arc_prize_public_evaluation.zip",
        "md5": "367a33977651496efddba7670009807e"
    },
    "P-MMEval": {
        "url": "http://opencompass.oss-cn-shanghai.aliyuncs.com/datasets/data/pmmeval.zip",
        "md5": "09e401e6229a50647b9e13c429e634d1",
    }
}<|MERGE_RESOLUTION|>--- conflicted
+++ resolved
@@ -283,8 +283,6 @@
         "hf_id": "opencompass/needlebench",
         "local": "./data/needlebench",
     },
-<<<<<<< HEAD
-=======
     "opencompass/code_generation_lite": {
         "ms_id": "",
         "hf_id": "",
@@ -360,7 +358,6 @@
         "hf_id": "",
         "local": "./data/simpleqa/simple_qa_test_set.csv",
     }
->>>>>>> b0637790
 }
 
 DATASETS_URL = {
@@ -547,7 +544,7 @@
     "/cmo": {
         "url": "http://opencompass.oss-cn-shanghai.aliyuncs.com/datasets/data/cmo.zip",
         "md5": "fad52c81290506a8ca74f46b5400d8fc",
-    },  
+    },
     "/nq-open": {
         "url": "http://opencompass.oss-cn-shanghai.aliyuncs.com/datasets/data/nq-open.zip",
         "md5": "a340521e5c9ec591227dcb367f718b25",
