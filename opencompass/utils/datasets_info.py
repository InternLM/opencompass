--- conflicted
+++ resolved
@@ -327,19 +327,16 @@
         "hf_id": "",
         "local": "./data/mmmlu_lite",
     },
-<<<<<<< HEAD
      "opencompass/musr": {
         "ms_id": "",
         "hf_id": "",
         "local": "./data/musr",
     },   
-=======
     "opencompass/babilong": {
         "ms_id": "",
         "hf_id": "",
         "local": "./data/babilong/data/",
     },
->>>>>>> d415439f
 }
 
 DATASETS_URL = {
@@ -543,12 +540,8 @@
         "url": "http://opencompass.oss-cn-shanghai.aliyuncs.com/datasets/data/WikiBench.zip",
         "md5": "6dac1d1a3133fe1effff185cbf71d928",
     },
-<<<<<<< HEAD
-    
-=======
     "/babilong":{
         "url": "http://opencompass.oss-cn-shanghai.aliyuncs.com/datasets/data/babilong.zip",
         "md5": "e400864c31bc58d29eaa3e199751f99b",
     }
->>>>>>> d415439f
 }