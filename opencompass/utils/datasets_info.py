DATASETS_MAPPING = {
    # ADVGLUE Datasets
    "opencompass/advglue-dev": {
        "ms_id": None,
        "hf_id": None,
        "local": "./data/adv_glue/dev_ann.json",
    },
    # AGIEval Datasets
    "opencompass/agieval": {
        "ms_id": "opencompass/agieval",
        "hf_id": "opencompass/agieval",
        "local": "./data/AGIEval/data/v1/",
    },
    # ARC Datasets(Test)
    "opencompass/ai2_arc-test": {
        "ms_id": "opencompass/ai2_arc",
        "hf_id": "opencompass/ai2_arc",
        "local": "./data/ARC/ARC-c/ARC-Challenge-Test.jsonl",
    },
    "opencompass/ai2_arc-dev": {
        "ms_id": "opencompass/ai2_arc",
        "hf_id": "opencompass/ai2_arc",
        "local": "./data/ARC/ARC-c/ARC-Challenge-Dev.jsonl",
    },
    "opencompass/ai2_arc-easy-dev": {
        "ms_id": "opencompass/ai2_arc",
        "hf_id": "opencompass/ai2_arc",
        "local": "./data/ARC/ARC-e/ARC-Easy-Dev.jsonl",
    },
    # BBH
    "opencompass/bbh": {
        "ms_id": "opencompass/bbh",
        "hf_id": "opencompass/bbh",
        "local": "./data/BBH/data",
    },
    # C-Eval
    "opencompass/ceval-exam": {
        "ms_id": "opencompass/ceval-exam",
        "hf_id": "opencompass/ceval-exam",
        "local": "./data/ceval/formal_ceval",
    },
    # AFQMC
    "opencompass/afqmc-dev": {
        "ms_id": "opencompass/afqmc",
        "hf_id": "opencompass/afqmc",
        "local": "./data/CLUE/AFQMC/dev.json",
    },
    # CMNLI
    "opencompass/cmnli-dev": {
        "ms_id": "opencompass/cmnli",
        "hf_id": "opencompass/cmnli",
        "local": "./data/CLUE/cmnli/cmnli_public/dev.json",
    },
    # OCNLI
    "opencompass/OCNLI-dev": {
        "ms_id": "opencompass/OCNLI",
        "hf_id": "opencompass/OCNLI",
        "local": "./data/CLUE/OCNLI/dev.json",
    },
    # ChemBench
    "opencompass/ChemBench": {
        "ms_id": "opencompass/ChemBench",
        "hf_id": "opencompass/ChemBench",
        "local": "./data/ChemBench/",
    },
    # CMMLU
    "opencompass/cmmlu": {
        "ms_id": "opencompass/cmmlu",
        "hf_id": "opencompass/cmmlu",
        "local": "./data/cmmlu/",
    },
    # CommonsenseQA
    "opencompass/commonsense_qa": {
        "ms_id": "opencompass/commonsense_qa",
        "hf_id": "opencompass/commonsense_qa",
        "local": "./data/commonsenseqa",
    },
    # CMRC
    "opencompass/cmrc_dev": {
        "ms_id": "opencompass/cmrc_dev",
        "hf_id": "opencompass/cmrc_dev",
        "local": "./data/CLUE/CMRC/dev.json",
    },
    # DRCD_dev
    "opencompass/drcd_dev": {
        "ms_id": "opencompass/drcd_dev",
        "hf_id": "opencompass/drcd_dev",
        "local": "./data/CLUE/DRCD/dev.json",
    },
    # clozeTest_maxmin
    "opencompass/clozeTest_maxmin": {
        "ms_id": None,
        "hf_id": None,
        "local": "./data/clozeTest-maxmin/python/clozeTest.json",
    },
    # clozeTest_maxmin
    "opencompass/clozeTest_maxmin_answers": {
        "ms_id": None,
        "hf_id": None,
        "local": "./data/clozeTest-maxmin/python/answers.txt",
    },
    # Flores
    "opencompass/flores": {
        "ms_id": "opencompass/flores",
        "hf_id": "opencompass/flores",
        "local": "./data/flores_first100",
    },
    # MBPP
    "opencompass/mbpp": {
        "ms_id": "opencompass/mbpp",
        "hf_id": "opencompass/mbpp",
        "local": "./data/mbpp/mbpp.jsonl",
    },
    # 'opencompass/mbpp': {
    #     'ms_id': 'opencompass/mbpp',
    #     'hf_id': 'opencompass/mbpp',
    #     'local': './data/mbpp/mbpp.jsonl',
    # },
    "opencompass/sanitized_mbpp": {
        "ms_id": "opencompass/mbpp",
        "hf_id": "opencompass/mbpp",
        "local": "./data/mbpp/sanitized-mbpp.jsonl",
    },
    # GSM
    "opencompass/gsm8k": {
        "ms_id": "opencompass/gsm8k",
        "hf_id": "opencompass/gsm8k",
        "local": "./data/gsm8k/",
    },
    # HellaSwag
    "opencompass/hellaswag": {
        "ms_id": "opencompass/hellaswag",
        "hf_id": "opencompass/hellaswag",
        "local": "./data/hellaswag/hellaswag.jsonl",
    },
    # HellaSwagICE
    "opencompass/hellaswag_ice": {
        "ms_id": "opencompass/hellaswag",
        "hf_id": "opencompass/hellaswag",
        "local": "./data/hellaswag/",
    },
    # HumanEval
    "opencompass/humaneval": {
        "ms_id": "opencompass/humaneval",
        "hf_id": "opencompass/humaneval",
        "local": "./data/humaneval/human-eval-v2-20210705.jsonl",
    },
    # HumanEvalCN
    "opencompass/humaneval_cn": {
        "ms_id": "opencompass/humaneval",
        "hf_id": "opencompass/humaneval",
        "local": "./data/humaneval_cn/human-eval-cn-v2-20210705.jsonl",
    },
    #KORBENCH
    "opencompass/korbench": {
        "ms_id": "",
        "hf_id": "",
        "local": "./data/korbench",
    },
    # Lambada
    "opencompass/lambada": {
        "ms_id": "opencompass/lambada",
        "hf_id": "opencompass/lambada",
        "local": "./data/lambada/test.jsonl",
    },
    # LCSTS
    "opencompass/LCSTS": {
        "ms_id": "opencompass/LCSTS",
        "hf_id": "opencompass/LCSTS",
        "local": "./data/LCSTS",
    },
    # MATH
    "opencompass/math": {
        "ms_id": "opencompass/math",
        "hf_id": "opencompass/math",
        "local": "./data/math/",
    },
    # MMLU
    "opencompass/mmlu": {
        "ms_id": "opencompass/mmlu",
        "hf_id": "opencompass/mmlu",
        "local": "./data/mmlu/",
    },
    # MMLU_PRO
    "opencompass/mmlu_pro": {
        "ms_id": "",
        "hf_id": "",
        "local": "./data/mmlu_pro",
    },
    # NQ
    "opencompass/natural_question": {
        "ms_id": "opencompass/natural_question",
        "hf_id": "opencompass/natural_question",
        "local": "./data/nq/",
    },
    # OpenBook QA-test
    "opencompass/openbookqa_test": {
        "ms_id": "opencompass/openbookqa",
        "hf_id": "opencompass/openbookqa",
        "local": "./data/openbookqa/Main/test.jsonl",
    },
    # OpenBook QA-fact
    "opencompass/openbookqa_fact": {
        "ms_id": "opencompass/openbookqa",
        "hf_id": "opencompass/openbookqa",
        "local": "./data/openbookqa/Additional/test_complete.jsonl",
    },
    # PIQA
    "opencompass/piqa": {
        "ms_id": "opencompass/piqa",
        "hf_id": "opencompass/piqa",
        "local": "./data/piqa",
    },
    # RACE
    "opencompass/race": {
        "ms_id": "opencompass/race",
        "hf_id": "opencompass/race",
        "local": "./data/race/",
    },
    # SIQA
    "opencompass/siqa": {
        "ms_id": "opencompass/siqa",
        "hf_id": "opencompass/siqa",
        "local": "./data/siqa",
    },
    # XStoryCloze
    "opencompass/xstory_cloze": {
        "ms_id": "opencompass/xstory_cloze",
        "hf_id": "opencompass/xstory_cloze",
        "local": "./data/xstory_cloze",
    },
    # StrategyQA
    "opencompass/strategy_qa": {
        "ms_id": "opencompass/strategy_qa",
        "hf_id": "opencompass/strategy_qa",
        "local": "./data/strategyqa/strategyQA_train.json",
    },
    # SummEdits
    "opencompass/summedits": {
        "ms_id": "opencompass/summedits",
        "hf_id": "opencompass/summedits",
        "local": "./data/summedits/summedits.jsonl",
    },
    # SuperGLUE
    "opencompass/boolq": {
        "ms_id": "opencompass/boolq",
        "hf_id": "opencompass/boolq",
        "local": "./data/SuperGLUE/BoolQ/val.jsonl",
    },
    # TriviaQA
    "opencompass/trivia_qa": {
        "ms_id": "opencompass/trivia_qa",
        "hf_id": "opencompass/trivia_qa",
        "local": "./data/triviaqa/",
    },
    # TydiQA
    "opencompass/tydiqa": {
        "ms_id": "opencompass/tydiqa",
        "hf_id": "opencompass/tydiqa",
        "local": "./data/tydiqa/",
    },
    # Winogrande
    "opencompass/winogrande": {
        "ms_id": "opencompass/winogrande",
        "hf_id": "opencompass/winogrande",
        "local": "./data/winogrande/",
    },
    # XSum
    "opencompass/xsum": {
        "ms_id": "opencompass/xsum",
        "hf_id": "opencompass/xsum",
        "local": "./data/Xsum/dev.jsonl",
    },
    # Longbench
    "opencompass/Longbench": {
        "ms_id": "",
        "hf_id": "THUDM/LongBench",
        "local": "./data/Longbench",
    },
    # Needlebench
    "opencompass/needlebench": {
        "ms_id": "",
        "hf_id": "opencompass/needlebench",
        "local": "./data/needlebench",
    },
    "opencompass/code_generation_lite": {
        "ms_id": "",
        "hf_id": "",
        "local": "./data/code_generation_lite",
    },
    "opencompass/execution-v2": {
        "ms_id": "",
        "hf_id": "",
        "local": "./data/execution-v2",
    },
    "opencompass/test_generation": {
        "ms_id": "",
        "hf_id": "",
        "local": "./data/test_generation",
    },
    "opencompass/aime2024": {
        "ms_id": "",
        "hf_id": "",
        "local": "./data/aime.jsonl",
    },
    "opencompass/cmo_fib": {
        "ms_id": "",
        "hf_id": "",
        "local": "./data/cmo.jsonl",
    },
    "opencompass/nq_open": {
        "ms_id": "",
        "hf_id": "",
        "local": "./data/nq-open/",
    },
    "opencompass/GAOKAO-BENCH": {
        "ms_id": "",
        "hf_id": "",
        "local": "./data/GAOKAO-BENCH/data",
    },
    "opencompass/WikiBench": {
        "ms_id": "",
        "hf_id": "",
        "local": "./data/WikiBench/",
    },
    "opencompass/mmmlu_lite": {
        "ms_id": "",
        "hf_id": "",
        "local": "./data/mmmlu_lite",
    },
    "opencompass/mmmlu_lite": {
        "ms_id": "",
        "hf_id": "",
        "local": "./data/mmmlu_lite",
    },
    "opencompass/musr": {
        "ms_id": "",
        "hf_id": "",
        "local": "./data/musr",
    },
    "opencompass/babilong": {
        "ms_id": "",
        "hf_id": "",
        "local": "./data/babilong/data/",
    },
<<<<<<< HEAD
    "P-MMEval": {
        "ms_id": "",
        "hf_id": "",
        "local": "./data/P-MMEval/",
    },
=======
    "opencompass/arc_prize_public_evaluation": {
        "ms_id": "",
        "hf_id": "",
        "local": "./data/arc_prize_public_evaluation",
    }
>>>>>>> f7dbe6bb
}

DATASETS_URL = {
    "/musr": {
        "url": "http://opencompass.oss-cn-shanghai.aliyuncs.com/datasets/data/musr.zip",
        "md5": "7447d2a5bec4586035196102135e2af9",
    },
    "/mmlu/": {
        "url": "http://opencompass.oss-cn-shanghai.aliyuncs.com/datasets/data/mmlu.zip",
        "md5": "761310671509a239e41c4b717f7fab9c",
    },
    "/mmmlu_lite": {
        "url": "http://opencompass.oss-cn-shanghai.aliyuncs.com/datasets/data/mmmlu_lite.zip",
        "md5": "a776af1220e1826fd0608eda1bc4425e",
    },
    "/gpqa/": {
        "url": "http://opencompass.oss-cn-shanghai.aliyuncs.com/datasets/data/gpqa.zip",
        "md5": "2e9657959030a765916f1f2aca29140d",
    },
    "/CHARM/": {
        "url": "http://opencompass.oss-cn-shanghai.aliyuncs.com/datasets/data/CHARM.zip",
        "md5": "fdf51e955d1b8e0bb35bc1997eaf37cb",
    },
    "/ifeval/": {
        "url": "http://opencompass.oss-cn-shanghai.aliyuncs.com/datasets/data/ifeval.zip",
        "md5": "64d98b6f36b42e7390c9cef76cace75f",
    },
    "/mbpp/": {
        "url": "http://opencompass.oss-cn-shanghai.aliyuncs.com/datasets/data/mbpp.zip",
        "md5": "777739c90f04bce44096a5bc96c8f9e5",
    },
    "/cmmlu/": {
        "url": "http://opencompass.oss-cn-shanghai.aliyuncs.com/datasets/data/cmmlu.zip",
        "md5": "a59f4003d6918509a719ce3bc2a5d5bc",
    },
    "/math/": {
        "url": "http://opencompass.oss-cn-shanghai.aliyuncs.com/datasets/data/math.zip",
        "md5": "cb5b4c8378085929e20345174e731fdf",
    },
    "/hellaswag/": {
        "url": "http://opencompass.oss-cn-shanghai.aliyuncs.com/datasets/data/hellaswag.zip",
        "md5": "2b700a02ffb58571c7df8d8d0619256f",
    },
    "/BBH/": {
        "url": "http://opencompass.oss-cn-shanghai.aliyuncs.com/datasets/data/BBH.zip",
        "md5": "60c49f9bef5148aa7e1941328e96a554",
    },
    "/compass_arena/": {
        "url": "http://opencompass.oss-cn-shanghai.aliyuncs.com/datasets/data/compass_arena.zip",
        "md5": "cd59b54a179d16f2a858b359b60588f6",
    },
    "/TheoremQA/": {
        "url": "http://opencompass.oss-cn-shanghai.aliyuncs.com/datasets/data/TheoremQA.zip",
        "md5": "f2793b07bc26510d507aa710d9bd8622",
    },
    "/mathbench_v1/": {
        "url": "http://opencompass.oss-cn-shanghai.aliyuncs.com/datasets/data/mathbench_v1.zip",
        "md5": "50257a910ca43d1f61a610a79fdb16b5",
    },
    "/gsm8k/": {
        "url": "http://opencompass.oss-cn-shanghai.aliyuncs.com/datasets/data/gsm8k.zip",
        "md5": "901e5dc93a2889789a469da9850cdca8",
    },
    "/LCBench2023/": {
        "url": "http://opencompass.oss-cn-shanghai.aliyuncs.com/datasets/data/LCBench2023.zip",
        "md5": "e1a38c94a42ad1809e9e0650476a9306",
    },
    "/humaneval/": {
        "url": "http://opencompass.oss-cn-shanghai.aliyuncs.com/datasets/data/humaneval.zip",
        "md5": "88b1b89dc47b7121c81da6bcd85a69c3",
    },
    "/humanevalx": {
        "url": "http://opencompass.oss-cn-shanghai.aliyuncs.com/datasets/data/humanevalx.zip",
        "md5": "22930355c03fb73fb5bae14b50f1deb9",
    },
    "/ds1000_data": {
        "url": "http://opencompass.oss-cn-shanghai.aliyuncs.com/datasets/data/ds1000_data.zip",
        "md5": "1a4990aec04a2fd73ccfad12e2d43b43",
    },
    "/drop_simple_eval/": {
        "url": "http://opencompass.oss-cn-shanghai.aliyuncs.com/datasets/data/drop_simple_eval.zip",
        "md5": "c912afe5b4a63509851cf16e6b91830e",
    },
    "subjective/alignment_bench/": {
        "url": "http://opencompass.oss-cn-shanghai.aliyuncs.com/datasets/data/alignment_bench.zip",
        "md5": "d8ae9a0398526479dbbcdb80fafabceb",
    },
    "subjective/alpaca_eval": {
        "url": "http://opencompass.oss-cn-shanghai.aliyuncs.com/datasets/data/alpaca_eval.zip",
        "md5": "d7399d63cb46c82f089447160ef49b6a",
    },
    "subjective/arena_hard": {
        "url": "http://opencompass.oss-cn-shanghai.aliyuncs.com/datasets/data/arena_hard.zip",
        "md5": "02cd09a482cb0f0cd9d2c2afe7a1697f",
    },
    "subjective/mtbench": {
        "url": "http://opencompass.oss-cn-shanghai.aliyuncs.com/datasets/data/mtbench.zip",
        "md5": "d1afc0787aeac7f1f24872742e161069",
    },
    "subjective/fofo": {
        "url": "http://opencompass.oss-cn-shanghai.aliyuncs.com/datasets/data/fofo.zip",
        "md5": "8a302712e425e27e4292a9369df5b9d3",
    },
    "subjective/followbench": {
        "url": "http://opencompass.oss-cn-shanghai.aliyuncs.com/datasets/data/followbench.zip",
        "md5": "da7a831817c969da15d1e78d4a245d8a",
    },
    "subjective/mtbench101": {
        "url": "http://opencompass.oss-cn-shanghai.aliyuncs.com/datasets/data/mtbench101.zip",
        "md5": "5d80257bc9929ebe5cfbf6d11184b04c",
    },
    "subjective/WildBench": {
        "url": "http://opencompass.oss-cn-shanghai.aliyuncs.com/datasets/data/wildbench.zip",
        "md5": "b06252857f1f8f44a17b1bfca4888ff4",
    },
    "/ruler/": {
        "url": "http://opencompass.oss-cn-shanghai.aliyuncs.com/datasets/data/ruler.zip",
        "md5": "c60bdfff3d02358067104cc1dea7c0f7",
    },
    "/scicode": {
        "url": "http://opencompass.oss-cn-shanghai.aliyuncs.com/datasets/data/scicode.zip",
        "md5": "9c6c64b8c70edc418f713419ea39989c",
    },
    "/commonsenseqa": {
        "url": "http://opencompass.oss-cn-shanghai.aliyuncs.com/datasets/data/commonsenseqa.zip",
        "md5": "c4a82fc07c81ae1462605f5d7fd2bb2e",
    },
    "FewCLUE": {
        "url": "http://opencompass.oss-cn-shanghai.aliyuncs.com/datasets/data/FewCLUE.zip",
        "md5": "7976e2bb0e9d885ffd3c55f7c5d4021e",
    },
    "/race": {
        "url": "http://opencompass.oss-cn-shanghai.aliyuncs.com/datasets/data/race.zip",
        "md5": "b758251764a264746cf45749c02363f9",
    },
    "/ARC": {
        "url": "http://opencompass.oss-cn-shanghai.aliyuncs.com/datasets/data/ARC.zip",
        "md5": "d720629b69f1a51cfe78bf65b00b44f6",
    },
    "/SuperGLUE": {
        "url": "http://opencompass.oss-cn-shanghai.aliyuncs.com/datasets/data/SuperGLUE.zip",
        "md5": "b60904915b0b61d1a04ea52280169936",
    },
    "SQuAD2.0": {
        "url": "http://opencompass.oss-cn-shanghai.aliyuncs.com/datasets/data/SQuAD2.0.zip",
        "md5": "1321cbf9349e1102a57d31d1b2bfdd7e",
    },
    "mmlu_pro": {
        "url": "http://opencompass.oss-cn-shanghai.aliyuncs.com/datasets/data/mmlu_pro.zip",
        "md5": "e3200c7380f4cea5f13c768f2815fabb",
    },
    "/Longbench": {
        "url": "http://opencompass.oss-cn-shanghai.aliyuncs.com/datasets/data/Longbench.zip",
        "md5": "ab0cb9e520ae5cfb899bf38b564249bb",
    },
    "/needlebench": {
        "url": "http://opencompass.oss-cn-shanghai.aliyuncs.com/datasets/data/needlebench.zip",
        "md5": "dad5c903ebfea16eaf186b8997aeedad",
    },
    "/teval": {
        "url": "http://opencompass.oss-cn-shanghai.aliyuncs.com/datasets/data/teval.zip",
        "md5": "7628ab5891a26bf96ca17becfd044867",
    },
    "/code_generation_lite": {
        "url": "http://opencompass.oss-cn-shanghai.aliyuncs.com/datasets/data/code_generation_lite.zip",
        "md5": "60103a18ca63b05ea06e98d24170f23d",
    },
    "/execution-v2": {
        "url": "http://opencompass.oss-cn-shanghai.aliyuncs.com/datasets/data/execution-v2.zip",
        "md5": "019ef1a0686ee6ca34f51c8af104fcd9",
    },
    "/test_generation": {
        "url": "http://opencompass.oss-cn-shanghai.aliyuncs.com/datasets/data/test_generation.zip",
        "md5": "918a6ea2b1eee6f2b1314db3c21cb4c7",
    },
    "/aime": {
        "url": "http://opencompass.oss-cn-shanghai.aliyuncs.com/datasets/data/aime.zip",
        "md5": "fbe2d0577fc210962a549f8cea1a00c8",
    },
    "/cmo": {
        "url": "http://opencompass.oss-cn-shanghai.aliyuncs.com/datasets/data/cmo.zip",
        "md5": "fad52c81290506a8ca74f46b5400d8fc",
    },  
    "/nq-open": {
        "url": "http://opencompass.oss-cn-shanghai.aliyuncs.com/datasets/data/nq-open.zip",
        "md5": "a340521e5c9ec591227dcb367f718b25",
    },
    "/winogrande": {
        "url": "http://opencompass.oss-cn-shanghai.aliyuncs.com/datasets/data/winogrande.zip",
        "md5": "9e949a75eacc26ed4fd2b9aa870b495b",
    },
    "/triviaqa": {
        "url": "http://opencompass.oss-cn-shanghai.aliyuncs.com/datasets/data/triviaqa.zip",
        "md5": "e6a118d744236814926b2ec7ec66c034",
    },
    "/GAOKAO-BENCH": {
        "url": "http://opencompass.oss-cn-shanghai.aliyuncs.com/datasets/data/GAOKAO-BENCH.zip",
        "md5": "ba3c71b8b9db96d2a0664b977c4f9784",
    },
    "/WikiBench": {
        "url": "http://opencompass.oss-cn-shanghai.aliyuncs.com/datasets/data/WikiBench.zip",
        "md5": "6dac1d1a3133fe1effff185cbf71d928",
    },
    "/babilong": {
        "url": "http://opencompass.oss-cn-shanghai.aliyuncs.com/datasets/data/babilong.zip",
        "md5": "e400864c31bc58d29eaa3e199751f99b",
    },
<<<<<<< HEAD
    "P-MMEval": {
        "url": "http://opencompass.oss-cn-shanghai.aliyuncs.com/datasets/data/pmmeval.zip",
        "md5": "589c8be1551a609d94231f1410cf22eb",
=======
    "/korbench": {
        "url": "http://opencompass.oss-cn-shanghai.aliyuncs.com/datasets/data/korbench.zip",
        "md5": "9107597d137e7362eaf7d218ddef7a6d",
    },
    "subjective/judgerbench": {
        "url": "http://opencompass.oss-cn-shanghai.aliyuncs.com/datasets/data/judgerbench.zip",
        "md5": "60d605883aa8cac9755819140ab42c6b"
    },
    "/arc_prize_public_evaluation": {
        "url": "http://opencompass.oss-cn-shanghai.aliyuncs.com/datasets/data/arc_prize_public_evaluation.zip",
        "md5": "367a33977651496efddba7670009807e"
>>>>>>> f7dbe6bb
    }
}<|MERGE_RESOLUTION|>--- conflicted
+++ resolved
@@ -343,19 +343,16 @@
         "hf_id": "",
         "local": "./data/babilong/data/",
     },
-<<<<<<< HEAD
     "P-MMEval": {
         "ms_id": "",
         "hf_id": "",
         "local": "./data/P-MMEval/",
     },
-=======
     "opencompass/arc_prize_public_evaluation": {
         "ms_id": "",
         "hf_id": "",
         "local": "./data/arc_prize_public_evaluation",
     }
->>>>>>> f7dbe6bb
 }
 
 DATASETS_URL = {
@@ -563,22 +560,20 @@
         "url": "http://opencompass.oss-cn-shanghai.aliyuncs.com/datasets/data/babilong.zip",
         "md5": "e400864c31bc58d29eaa3e199751f99b",
     },
-<<<<<<< HEAD
+    "/korbench": {
+        "url": "http://opencompass.oss-cn-shanghai.aliyuncs.com/datasets/data/korbench.zip",
+        "md5": "9107597d137e7362eaf7d218ddef7a6d",
+    },
+    "subjective/judgerbench": {
+        "url": "http://opencompass.oss-cn-shanghai.aliyuncs.com/datasets/data/judgerbench.zip",
+        "md5": "60d605883aa8cac9755819140ab42c6b"
+    },
+    "/arc_prize_public_evaluation": {
+        "url": "http://opencompass.oss-cn-shanghai.aliyuncs.com/datasets/data/arc_prize_public_evaluation.zip",
+        "md5": "367a33977651496efddba7670009807e"
+    },
     "P-MMEval": {
         "url": "http://opencompass.oss-cn-shanghai.aliyuncs.com/datasets/data/pmmeval.zip",
         "md5": "589c8be1551a609d94231f1410cf22eb",
-=======
-    "/korbench": {
-        "url": "http://opencompass.oss-cn-shanghai.aliyuncs.com/datasets/data/korbench.zip",
-        "md5": "9107597d137e7362eaf7d218ddef7a6d",
-    },
-    "subjective/judgerbench": {
-        "url": "http://opencompass.oss-cn-shanghai.aliyuncs.com/datasets/data/judgerbench.zip",
-        "md5": "60d605883aa8cac9755819140ab42c6b"
-    },
-    "/arc_prize_public_evaluation": {
-        "url": "http://opencompass.oss-cn-shanghai.aliyuncs.com/datasets/data/arc_prize_public_evaluation.zip",
-        "md5": "367a33977651496efddba7670009807e"
->>>>>>> f7dbe6bb
     }
 }