--- conflicted
+++ resolved
@@ -388,15 +388,12 @@
         "url": "http://opencompass.oss-cn-shanghai.aliyuncs.com/datasets/data/SuperGLUE.zip",
         "md5": "b60904915b0b61d1a04ea52280169936",
     },
-<<<<<<< HEAD
+    "SQuAD2.0": {
+        "url": "http://opencompass.oss-cn-shanghai.aliyuncs.com/datasets/data/SQuAD2.0.zip",
+        "md5": "1321cbf9349e1102a57d31d1b2bfdd7e",
+    },
     "mmlu_pro": {
         "url": "http://opencompass.oss-cn-shanghai.aliyuncs.com/datasets/data/mmlu_pro.zip",
         "md5": "e3200c7380f4cea5f13c768f2815fabb",
-    }
-=======
-    "SQuAD2.0": {
-        "url": "http://opencompass.oss-cn-shanghai.aliyuncs.com/datasets/data/SQuAD2.0.zip",
-        "md5": "1321cbf9349e1102a57d31d1b2bfdd7e",
-    },
->>>>>>> 8b392252
+    },
 }