--- conflicted
+++ resolved
@@ -333,24 +333,21 @@
         "hf_id": "",
         "local": "./data/mmmlu_lite",
     },
-<<<<<<< HEAD
+    "opencompass/musr": {
+        "ms_id": "",
+        "hf_id": "",
+        "local": "./data/musr",
+    },
+    "opencompass/babilong": {
+        "ms_id": "",
+        "hf_id": "",
+        "local": "./data/babilong/data/",
+    },
     "opencompass/arc_prize_public_evaluation": {
         "ms_id": "",
         "hf_id": "",
         "local": "./data/arc_prize_public_evaluation",
     }
-=======
-    "opencompass/musr": {
-        "ms_id": "",
-        "hf_id": "",
-        "local": "./data/musr",
-    },
-    "opencompass/babilong": {
-        "ms_id": "",
-        "hf_id": "",
-        "local": "./data/babilong/data/",
-    },
->>>>>>> bcb707db
 }
 
 DATASETS_URL = {
@@ -554,22 +551,20 @@
         "url": "http://opencompass.oss-cn-shanghai.aliyuncs.com/datasets/data/WikiBench.zip",
         "md5": "6dac1d1a3133fe1effff185cbf71d928",
     },
-<<<<<<< HEAD
+    "/babilong": {
+        "url": "http://opencompass.oss-cn-shanghai.aliyuncs.com/datasets/data/babilong.zip",
+        "md5": "e400864c31bc58d29eaa3e199751f99b",
+    },
+    "/korbench": {
+        "url": "http://opencompass.oss-cn-shanghai.aliyuncs.com/datasets/data/korbench.zip",
+        "md5": "9107597d137e7362eaf7d218ddef7a6d",
+    },
+    "subjective/judgerbench": {
+        "url": "http://opencompass.oss-cn-shanghai.aliyuncs.com/datasets/data/judgerbench.zip",
+        "md5": "60d605883aa8cac9755819140ab42c6b"
+    },
     "/arc_prize_public_evaluation": {
         "url": "http://opencompass.oss-cn-shanghai.aliyuncs.com/datasets/data/arc_prize_public_evaluation.zip",
         "md5": "367a33977651496efddba7670009807e"
-=======
-    "/babilong": {
-        "url": "http://opencompass.oss-cn-shanghai.aliyuncs.com/datasets/data/babilong.zip",
-        "md5": "e400864c31bc58d29eaa3e199751f99b",
-    },
-    "/korbench": {
-        "url": "http://opencompass.oss-cn-shanghai.aliyuncs.com/datasets/data/korbench.zip",
-        "md5": "9107597d137e7362eaf7d218ddef7a6d",
-    },
-    "subjective/judgerbench": {
-        "url": "http://opencompass.oss-cn-shanghai.aliyuncs.com/datasets/data/judgerbench.zip",
-        "md5": "60d605883aa8cac9755819140ab42c6b"
->>>>>>> bcb707db
     }
 }