--- conflicted
+++ resolved
@@ -222,18 +222,10 @@
                 gen_args['stop_token_ids'] = None
 
             if accelerator == 'lmdeploy':
-<<<<<<< HEAD
                 logger.info(f'Transforming {model["abbr"]} to {accelerator}')
                 mod = TurboMindModel
-                model = dict(
+                acc_model = dict(
                     type=f'{mod.__module__}.{mod.__name__}',
-=======
-                get_logger().info(
-                    f'Transforming {model["abbr"]} to {accelerator}')
-                acc_model = dict(
-                    type=  # noqa E251
-                    f'{TurboMindModel.__module__}.{TurboMindModel.__name__}',
->>>>>>> 6c711cb2
                     abbr=model['abbr'].replace('hf', 'lmdeploy')
                     if '-hf' in model['abbr'] else model['abbr'] + '-lmdeploy',
                     path=model['path'],
@@ -275,12 +267,7 @@
                         acc_model[item] = model[item]
             else:
                 raise ValueError(f'Unsupported accelerator {accelerator}')
-<<<<<<< HEAD
-        logger.info(f'After convert to {accelerator}: {model}')
-        model_accels.append(model)
-=======
         model_accels.append(acc_model)
->>>>>>> 6c711cb2
     return model_accels
 
 
