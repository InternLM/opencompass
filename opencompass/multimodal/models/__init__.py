--- conflicted
+++ resolved
@@ -2,12 +2,8 @@
 
 if satisfy_requirement('salesforce-lavis'):
     from .instructblip import *  # noqa: F401, F403
-<<<<<<< HEAD
-from .minigpt_4 import *  # noqa: F401, F403
-from .otter import *  # noqa: F401, F403
-=======
 
 from .llava import *  # noqa: F401, F403
 from .minigpt_4 import *  # noqa: F401, F403
-from .visualglm import *  # noqa: F401, F403
->>>>>>> 0d574c03
+from .otter import *  # noqa: F401, F403
+from .visualglm import *  # noqa: F401, F403