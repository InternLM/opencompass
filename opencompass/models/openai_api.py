--- conflicted
+++ resolved
@@ -1,4 +1,3 @@
-import asyncio
 import json
 import os
 import re
@@ -92,13 +91,10 @@
                  temperature: Optional[float] = 0.0,
                  tokenizer_path: Optional[str] = None,
                  extra_body: Optional[Dict] = None,
-<<<<<<< HEAD
+                 max_completion_tokens: int = 16384,
+                 verbose: bool = False,
                  is_chat: bool = True,
                  **kwargs):
-=======
-                 max_completion_tokens: int = 16384,
-                 verbose: bool = False):
->>>>>>> a2e9bc0c
 
         super().__init__(path=path,
                          max_seq_len=max_seq_len,
@@ -148,13 +144,10 @@
             self.proxy_url = openai_proxy_url
 
         self.path = path
-<<<<<<< HEAD
-        self.is_chat = is_chat
-=======
         self.max_completion_tokens = max_completion_tokens
         self.logger.warning(
             f'Max Completion tokens for {path} is :{max_completion_tokens}')
->>>>>>> a2e9bc0c
+        self.is_chat = is_chat
 
     def generate(self,
                  inputs: List[PromptType],
@@ -279,27 +272,7 @@
                 header['OpenAI-Organization'] = self.orgs[self.org_ctr]
 
             try:
-<<<<<<< HEAD
                 if self.is_chat:
-=======
-                if self.path in O1_MODEL_LIST:
-                    self.logger.warning(
-                        f"'max_token' is unsupported for model {self.path}")
-                    self.logger.warning(
-                        f'We use max_completion_tokens:'
-                        f'{self.max_completion_tokens}for this query')
-                    data = dict(
-                        model=self.path,
-                        messages=messages,
-                        max_completion_tokens=self.max_completion_tokens,
-                        n=1,
-                        logprobs=self.logprobs,
-                        top_logprobs=self.top_logprobs,
-                        stop=None,
-                        temperature=temperature,
-                    )
-                else:
->>>>>>> a2e9bc0c
                     data = dict(
                         model=self.path,
                         messages=messages,
@@ -310,7 +283,6 @@
                         stop=None,
                         temperature=temperature,
                     )
-<<<<<<< HEAD
                 else:
                     # TODO: This is a temporary solution for non-chat models.
                     input_prompts = []
@@ -327,52 +299,16 @@
                 def remove_none_val(input_d: dict):
                     return {k: v for k, v in input_d.items() if v is not None}
                 data = remove_none_val(data)
-                print(f'>>data: {data}')
 
                 raw_response = requests.post(self.url,
                                              headers=header,
                                              data=json.dumps(data))
-
-                print(f'>>raw_response: {raw_response}')
-=======
-                if self.extra_body:
-                    data.update(self.extra_body)
-                if isinstance(self.url, list):
-                    import random
-                    url = self.url[random.randint(0, len(self.url) - 1)]
-                else:
-                    url = self.url
-
-                if self.proxy_url is None:
-                    raw_response = requests.post(url,
-                                                 headers=header,
-                                                 data=json.dumps(data))
-                else:
-                    proxies = {
-                        'http': self.proxy_url,
-                        'https': self.proxy_url,
-                    }
-                    if self.verbose:
-                        self.logger.debug(
-                            f'Start send query to {self.proxy_url}')
-                    raw_response = requests.post(
-                        url,
-                        headers=header,
-                        data=json.dumps(data),
-                        proxies=proxies,
-                    )
-
-                    if self.verbose:
-                        self.logger.debug(
-                            f'Get response from {self.proxy_url}')
->>>>>>> a2e9bc0c
 
             except requests.ConnectionError:
                 self.logger.error('Got connection error, retrying...')
                 continue
             try:
                 response = raw_response.json()
-                # print(f'>> raw_resp: {raw_response.json()}')
             except requests.JSONDecodeError:
                 self.logger.error('JsonDecode error, got',
                                   str(raw_response.content))
@@ -422,57 +358,18 @@
         Returns:
             int: Length of the input tokens
         """
-<<<<<<< HEAD
         if self.tokenizer_path:
             try:
                 enc = self.tiktoken.encoding_for_model(self.tokenizer_path)
-=======
-        assert self.tokenizer_path or self.path
-        try:
-            if self.verbose:
-                self.logger.info(f'Used tokenizer_path: {self.tokenizer_path}')
-            tokenizer_path = self.tokenizer_path if self.tokenizer_path \
-                else self.path
-            try:
-                if self.verbose:
-                    self.logger.info(
-                        f'Start load tiktoken encoding: {tokenizer_path}')
-                enc = self.tiktoken.encoding_for_model(tokenizer_path)
-                if self.verbose:
-                    self.logger.info(
-                        f'Successfully tiktoken encoding: {tokenizer_path}')
->>>>>>> a2e9bc0c
                 return len(enc.encode(prompt))
             except Exception:
                 from transformers import AutoTokenizer
                 if self.hf_tokenizer is None:
-                    if self.verbose:
-                        self.logger.info(
-                            f'Start load hf tokenizer: {tokenizer_path}')
                     self.hf_tokenizer = AutoTokenizer.from_pretrained(
-<<<<<<< HEAD
                         self.tokenizer_path)
                 return len(self.hf_tokenizer(prompt).input_ids)
         else:
             enc = self.tiktoken.encoding_for_model(self.path)
-=======
-                        tokenizer_path, trust_remote_code=True)
-                    self.logger.info(
-                        f'Successfully load HF Tokenizer from {tokenizer_path}'
-                    )
-                return len(self.hf_tokenizer(prompt).input_ids)
-        except Exception:
-            self.logger.warn(
-                'Can not get tokenizer automatically, '
-                'will use default tokenizer gpt-4 for length calculation.')
-            default_tokenizer = 'gpt-4'
-
-            enc = self.tiktoken.encoding_for_model(default_tokenizer)
-            if self.verbose:
-                self.logger.info(
-                    f'Successfully load default tiktoken tokenizer: '
-                    f' {default_tokenizer}')
->>>>>>> a2e9bc0c
             return len(enc.encode(prompt))
 
     def bin_trim(self, prompt: str, num_token: int) -> str:
@@ -534,7 +431,6 @@
                  openai_api_base: str = OPENAI_API_BASE,
                  openai_proxy_url: Optional[str] = None,
                  mode: str = 'none',
-<<<<<<< HEAD
                  logprobs: Optional[bool] = False,
                  top_logprobs: Optional[int] = None,
                  temperature: Optional[float] = 0.0,
@@ -544,33 +440,6 @@
                          retry, key, org, meta_template, openai_api_base,
                          openai_proxy_url, mode, logprobs, top_logprobs,
                          temperature, tokenizer_path, extra_body)
-=======
-                 logprobs: bool | None = False,
-                 top_logprobs: int | None = None,
-                 temperature: float | None = None,
-                 tokenizer_path: str | None = None,
-                 extra_body: Dict | None = None,
-                 max_completion_tokens: int = 16384,
-                 verbose: bool = False):
-        super().__init__(path,
-                         max_seq_len,
-                         query_per_second,
-                         rpm_verbose,
-                         retry,
-                         key,
-                         org,
-                         meta_template,
-                         openai_api_base,
-                         openai_proxy_url,
-                         mode,
-                         logprobs,
-                         top_logprobs,
-                         temperature,
-                         tokenizer_path,
-                         extra_body,
-                         verbose=verbose,
-                         max_completion_tokens=max_completion_tokens)
->>>>>>> a2e9bc0c
         from openai import OpenAI
 
         if self.proxy_url is None:
@@ -585,8 +454,6 @@
                 base_url=openai_api_base,
                 api_key=key,
                 http_client=httpx.Client(proxies=proxies))
-        if self.verbose:
-            self.logger.info(f'Used openai_client: {self.openai_client}')
 
     def _generate(self,
                   input: Union[str, PromptList],
@@ -638,23 +505,8 @@
         num_retries = 0
         while num_retries < self.retry:
             self.wait()
-
-            if self.path in O1_MODEL_LIST:
-                self.logger.warning(
-                    f"'max_token' is unsupported for model {self.path}")
-                self.logger.warning(
-                    f'We use max_completion_tokens:'
-                    f'{self.max_completion_tokens}for this query')
-                query_data = dict(
-                    model=self.path,
-                    max_completion_tokens=self.max_completion_tokens,
-                    n=1,
-                    temperature=self.temperature,
-                    messages=messages,
-                    extra_body=self.extra_body,
-                )
-            else:
-                query_data = dict(
+            try:
+                responses = self.openai_client.chat.completions.create(
                     model=self.path,
                     max_tokens=max_out_len,
                     n=1,
@@ -662,15 +514,6 @@
                     messages=messages,
                     extra_body=self.extra_body,
                 )
-
-            try:
-                if self.verbose:
-                    self.logger.info('Start calling OpenAI API')
-                responses = self.openai_client.chat.completions.create(
-                    **query_data)
-                if self.verbose:
-                    self.logger.info(
-                        'Successfully get response from OpenAI API')
                 return responses.choices[0].message.content
             except Exception as e:
                 self.logger.error(e)
