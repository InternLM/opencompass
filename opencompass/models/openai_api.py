--- conflicted
+++ resolved
@@ -147,7 +147,6 @@
                 messages.append(msg)
 
         # max num token for gpt-3.5-turbo is 4097
-<<<<<<< HEAD
         context_window = 4096
         if '32k' in self.path:
             context_window = 32768
@@ -159,11 +158,6 @@
         # Hold out 100 tokens due to potential errors in tiktoken calculation
         max_out_len = min(
             max_out_len, context_window - self.get_token_len(str(input)) - 100)
-=======
-        max_out_len = min(
-            max_out_len,
-            self.max_seq_len - 50 - self.get_token_len(str(input)))
->>>>>>> af436f59
         if max_out_len <= 0:
             return ''
 
