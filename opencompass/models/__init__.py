--- conflicted
+++ resolved
@@ -7,21 +7,14 @@
 from .bytedance_api import ByteDance  # noqa: F401
 from .claude_api import Claude  # noqa: F401
 from .glm import GLM130B  # noqa: F401, F403
-<<<<<<< HEAD
-from .huggingface import HuggingFace, HuggingFaceCausalLM  # noqa: F401, F403
-=======
 from .huggingface import HuggingFace  # noqa: F401, F403
 from .huggingface import HuggingFaceCausalLM  # noqa: F401, F403
 from .huggingface import HuggingFaceChatGLM3  # noqa: F401, F403
->>>>>>> 8c1483e3
 from .intern_model import InternLM  # noqa: F401, F403
 from .lightllm_api import LightllmAPI  # noqa: F401
 from .llama2 import Llama2, Llama2Chat  # noqa: F401, F403
-<<<<<<< HEAD
+from .minimax_api import MiniMax  # noqa: F401
 from .modelscope import ModelScope, ModelScopeCausalLM  # noqa: F401, F403
-=======
-from .minimax_api import MiniMax  # noqa: F401
->>>>>>> 8c1483e3
 from .openai_api import OpenAI  # noqa: F401
 from .pangu_api import PanGu  # noqa: F401
 from .sensetime_api import SenseTime  # noqa: F401
