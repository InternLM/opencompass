--- conflicted
+++ resolved
@@ -203,14 +203,9 @@
                                    max_length=self.max_seq_len -
                                    max_out_len)['input_ids']
         input_ids = torch.tensor(input_ids, device=self.model.device)
-<<<<<<< HEAD
         outputs = self.model.generate(input_ids,
                                       max_new_tokens=max_out_len,
                                       **kwargs)
-=======
-        outputs = self.model.generate(input_ids=input_ids,
-                                      max_new_tokens=max_out_len)
->>>>>>> 4b0aa804
 
         if not self.extract_pred_after_decode:
             outputs = outputs[:, input_ids.shape[1]:]
